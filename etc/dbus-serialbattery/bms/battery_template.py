# -*- coding: utf-8 -*-

# NOTES
# Please see "Add/Request a new BMS" https://louisvdw.github.io/dbus-serialbattery/general/supported-bms#add-by-opening-a-pull-request
# in the documentation for a checklist what you have to do, when adding a new BMS

# avoid importing wildcards
from battery import Protection, Battery, Cell
from utils import is_bit_set, read_serial_data, logger
import utils
from struct import unpack_from
import sys


class BatteryTemplate(Battery):
    def __init__(self, port, baud, address):
        super(BatteryTemplate, self).__init__(port, baud, address)
        self.type = self.BATTERYTYPE

    BATTERYTYPE = "Template"
    LENGTH_CHECK = 4
    LENGTH_POS = 3

    def test_connection(self):
        # call a function that will connect to the battery, send a command and retrieve the result.
        # The result or call should be unique to this BMS. Battery name or version, etc.
        # Return True if success, False for failure
        result = False
        try:
            result = self.read_status_data()
            # get first data to show in startup log, only if result is true
            result = result and self.refresh_data()
<<<<<<< HEAD
        except Exception as err:
            logger.error(f"Unexpected {err=}, {type(err)=}")
=======
        except Exception:
            (
                exception_type,
                exception_object,
                exception_traceback,
            ) = sys.exc_info()
            file = exception_traceback.tb_frame.f_code.co_filename
            line = exception_traceback.tb_lineno
            logger.error(
                f"Exception occurred: {repr(exception_object)} of type {exception_type} in {file} line #{line}"
            )
>>>>>>> 525d241c
            result = False

        return result

    def unique_identifier(self) -> str:
        """
        Used to identify a BMS when multiple BMS are connected
        Provide a unique identifier from the BMS to identify a BMS, if multiple same BMS are connected
        e.g. the serial number
        If there is no such value, please remove this function
        """
        return self.serialnumber

    def get_settings(self):
        # After successful  connection get_settings will be call to set up the battery.
        # Set the current limits, populate cell count, etc
        # Return True if success, False for failure

        self.capacity = (
            utils.BATTERY_CAPACITY  # if possible replace constant with value read from BMS
        )
        self.max_battery_charge_current = (
            utils.MAX_BATTERY_CHARGE_CURRENT  # if possible replace constant with value read from BMS
        )
        self.max_battery_discharge_current = (
            utils.MAX_BATTERY_DISCHARGE_CURRENT  # if possible replace constant with value read from BMS
        )
        self.max_battery_voltage = utils.MAX_CELL_VOLTAGE * self.cell_count
        self.min_battery_voltage = utils.MIN_CELL_VOLTAGE * self.cell_count

        return True

    def refresh_data(self):
        # call all functions that will refresh the battery data.
        # This will be called for every iteration (1 second)
        # Return True if success, False for failure
        result = self.read_soc_data()

        return result

    def read_status_data(self):
        status_data = self.read_serial_data_template(self.command_status)
        # check if connection success
        if status_data is False:
            return False

        (
            self.cell_count,
            self.temp_sensors,
            self.charger_connected,
            self.load_connected,
            state,
            self.cycles,
        ) = unpack_from(">bb??bhx", status_data)

        # Integrate a check to be sure, that the received data is from the BMS type you are making this driver for

        self.hardware_version = "TemplateBMS " + str(self.cell_count) + " cells"
        logger.info(self.hardware_version)
        return True

    def read_soc_data(self):
        soc_data = self.read_serial_data_template(self.command_soc)
        # check if connection success
        if soc_data is False:
            return False

        voltage, current, soc = unpack_from(">hxxhh", soc_data)
        self.voltage = voltage / 10
        self.current = current / -10
        self.soc = soc / 10
        return True

    def read_serial_data_template(self, command):
        # use the read_serial_data() function to read the data and then do BMS spesific checks (crc, start bytes, etc)
        data = read_serial_data(
            command, self.port, self.baud_rate, self.LENGTH_POS, self.LENGTH_CHECK
        )
        if data is False:
            logger.error(">>> ERROR: No reply - returning")
            return False

        start, flag, command_ret, length = unpack_from("BBBB", data)
        checksum = sum(data[:-1]) & 0xFF

        if start == 165 and length == 8 and checksum == data[12]:
            return data[4 : length + 4]
        else:
            logger.error(">>> ERROR: Incorrect Reply")
            return False<|MERGE_RESOLUTION|>--- conflicted
+++ resolved
@@ -30,10 +30,6 @@
             result = self.read_status_data()
             # get first data to show in startup log, only if result is true
             result = result and self.refresh_data()
-<<<<<<< HEAD
-        except Exception as err:
-            logger.error(f"Unexpected {err=}, {type(err)=}")
-=======
         except Exception:
             (
                 exception_type,
@@ -45,7 +41,6 @@
             logger.error(
                 f"Exception occurred: {repr(exception_object)} of type {exception_type} in {file} line #{line}"
             )
->>>>>>> 525d241c
             result = False
 
         return result
