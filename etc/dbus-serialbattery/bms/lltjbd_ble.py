--- conflicted
+++ resolved
@@ -5,10 +5,7 @@
 import os
 import threading
 import sys
-<<<<<<< HEAD
-=======
 import re
->>>>>>> 525d241c
 from asyncio import CancelledError
 from time import sleep
 from typing import Union, Optional
@@ -83,12 +80,6 @@
             exception_type, exception_object, exception_traceback = sys.exc_info()
             file = exception_traceback.tb_frame.f_code.co_filename
             line = exception_traceback.tb_lineno
-<<<<<<< HEAD
-            logger.error(
-                f"BleakScanner(): Exception occurred: {repr(exception_object)} of type {exception_type} "
-                f"in {file} line #{line}"
-            )
-=======
             if "Bluetooth adapters" in repr(exception_object):
                 self.reset_hci_uart()
             else:
@@ -97,7 +88,6 @@
                     f"in {file} line #{line}"
                 )
 
->>>>>>> 525d241c
             self.device = None
             await asyncio.sleep(0.5)
             # allow the bluetooth connection to recover
@@ -244,34 +234,6 @@
         return result
 
     async def async_read_serial_data_llt(self, command):
-<<<<<<< HEAD
-        try:
-            bt_task = asyncio.run_coroutine_threadsafe(
-                self.send_command(command), self.bt_loop
-            )
-            result = await asyncio.wait_for(asyncio.wrap_future(bt_task), 20)
-            return result
-        except asyncio.TimeoutError:
-            logger.error(">>> ERROR: No reply - returning")
-            return False
-        except BleakDBusError:
-            exception_type, exception_object, exception_traceback = sys.exc_info()
-            file = exception_traceback.tb_frame.f_code.co_filename
-            line = exception_traceback.tb_lineno
-            logger.error(
-                f"BleakDBusError: {repr(exception_object)} of type {exception_type} in {file} line #{line}"
-            )
-            self.reset_bluetooth()
-            return False
-        except Exception:
-            exception_type, exception_object, exception_traceback = sys.exc_info()
-            file = exception_traceback.tb_frame.f_code.co_filename
-            line = exception_traceback.tb_lineno
-            logger.error(
-                f"Exception occurred: {repr(exception_object)} of type {exception_type} in {file} line #{line}"
-            )
-            self.reset_bluetooth()
-=======
         if self.hci_uart_ok:
             try:
                 bt_task = asyncio.run_coroutine_threadsafe(
@@ -301,7 +263,6 @@
                 self.reset_bluetooth()
                 return False
         else:
->>>>>>> 525d241c
             return False
 
     def read_serial_data_llt(self, command):
@@ -342,8 +303,6 @@
         logger.error("System Bluetooth daemon should have been restarted")
         sleep(5)
         sys.exit(1)
-<<<<<<< HEAD
-=======
 
     def reset_hci_uart(self):
         logger.error("Reset of hci_uart stack... Reconnecting to: " + self.address)
@@ -363,7 +322,6 @@
         # sleep(0.5)
         # os.system("bluetoothctl connect " + self.address)
         # self.run = True
->>>>>>> 525d241c
 
 
 if __name__ == "__main__":
