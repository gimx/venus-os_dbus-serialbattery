# -*- coding: utf-8 -*-
from __future__ import absolute_import, division, print_function, unicode_literals
import logging
import serial
from time import sleep
from struct import *

# Logging
logging.basicConfig()
logger = logging.getLogger("SerialBattery")
logger.setLevel(logging.INFO)

# Constants - Need to dynamically get them in future
DRIVER_VERSION = 0.11
<<<<<<< HEAD
DRIVER_SUBVERSION = 'b4'
=======
DRIVER_SUBVERSION = ''
>>>>>>> f6ac0bbf
zero_char = chr(48)
degree_sign = u'\N{DEGREE SIGN}'
# Cell min/max voltages - used with the cell count to get the min/max battery voltage
MIN_CELL_VOLTAGE = 3.1
MAX_CELL_VOLTAGE = 3.45
# battery Current limits
MAX_BATTERY_CURRENT = 50.0
MAX_BATTERY_DISCHARGE_CURRENT = 60.0
# Charge current control management enable (True/False). 
CCCM_ENABLE = True

# Daly settings
# Battery capacity (amps) if the BMS does not support reading it 
BATTERY_CAPACITY = 50
# Invert Battery Current. Default non-inverted. Set to -1 to invert
INVERT_CURRENT_MEASUREMENT = 1

# TIME TO SOC settings [Valid values 0-100, but I don't recommend more that 20 intervals]
# Set of SoC percentages to report on dbus. The more you specify the more it will impact system performance.
# TIME_TO_SOC_POINTS = [100, 95, 90, 85, 80, 75, 70, 65, 60, 55, 50, 45, 40, 35, 30, 25, 20, 15, 10, 5, 0]		# Every 5% SoC
# TIME_TO_SOC_POINTS = [100, 95, 90, 85, 75, 50, 25, 20, 10, 0]
TIME_TO_SOC_POINTS = []	# No data set to disable
# Specify TimeToSoc value type: [Valid values 1,2,3]
# TIME_TO_SOC_VALUE_TYPE = 1      # Seconds
# TIME_TO_SOC_VALUE_TYPE = 2      # Time string HH:MN:SC
TIME_TO_SOC_VALUE_TYPE = 3        # Both Seconds and time str "<seconds> [days, HR:MN:SC]"
# Specify how many loop cycles between each TimeToSoc updates
TIME_TO_SOC_LOOP_CYCLES = 5
# Include TimeToSoC points when moving away from the SoC point. [Valid values True,False] 
# These will be as negative time. Disabling this improves performance slightly.
TIME_TO_SOC_INC_FROM = False


# Select the format of cell data presented on dbus. [Valid values 0,1,2,3]
# 0 Do not publish all the cells (only the min/max cell data as used by the default GX)
# 1 Format: /Voltages/Cell# (also available for display on Remote Console)
# 2 Format: /Cell/#/Volts
# 3 Both formats 1 and 2
BATTERY_CELL_DATA_FORMAT = 1


def is_bit_set(tmp):
    return False if tmp == zero_char else True

def kelvin_to_celsius(kelvin_temp):
    return kelvin_temp - 273.1

def format_value(value, prefix, suffix):
    return None if value is None else ('' if prefix is None else prefix) + \
                                      str(value) + \
                                      ('' if suffix is None else suffix)

def read_serial_data(command, port, baud, length_pos, length_check, length_fixed=None, length_size=None):
    try:
        with serial.Serial(port, baudrate=baud, timeout=0.1) as ser:
            return read_serialport_data(ser, command, length_pos, length_check, length_fixed, length_size)

    except serial.SerialException as e:
        logger.error(e)
        return False


# Open the serial port
# Return variable for the openned port 
def open_serial_port(port, baud):
    ser = None
    tries = 3
    while tries > 0:
        try:
            ser = serial.Serial(port, baudrate=baud, timeout=0.1)
            tries = 0
        except serial.SerialException as e:
            logger.error(e)
            tries -= 1
            
    return ser

# Read data from previously openned serial port
def read_serialport_data(ser, command, length_pos, length_check, length_fixed=None, length_size=None):
    try:
        ser.flushOutput()
        ser.flushInput()
        ser.write(command)

        length_byte_size = 1
        if length_size is not None: 
            if length_size.upper() == 'H':
                length_byte_size = 2
            elif length_size.upper() == 'I' or length_size.upper() == 'L':
                length_byte_size = 4

        count = 0
        toread = ser.inWaiting()

        while toread < (length_pos+length_byte_size):
            sleep(0.005)
            toread = ser.inWaiting()
            count += 1
            if count > 50:
                logger.error(">>> ERROR: No reply - returning")
                return False
                
        #logger.info('serial data toread ' + str(toread))
        res = ser.read(toread)
        if length_fixed is not None:
            length = length_fixed
        else:
            if len(res) < (length_pos+length_byte_size):
                logger.error(">>> ERROR: No reply - returning [len:" + str(len(res)) + "]")
                return False
            length_size = length_size if length_size is not None else 'B'
            length = unpack_from('>'+length_size, res,length_pos)[0]
            
        #logger.info('serial data length ' + str(length))

        count = 0
        data = bytearray(res)
        while len(data) <= length + length_check:
            res = ser.read(length + length_check)
            data.extend(res)
            #logger.info('serial data length ' + str(len(data)))
            sleep(0.005)
            count += 1
            if count > 150:
                logger.error(">>> ERROR: No reply - returning [len:" + str(len(data)) + "/" + str(length + length_check) + "]")
                return False

        return data

    except serial.SerialException as e:
        logger.error(e)
        return False
        <|MERGE_RESOLUTION|>--- conflicted
+++ resolved
@@ -12,11 +12,7 @@
 
 # Constants - Need to dynamically get them in future
 DRIVER_VERSION = 0.11
-<<<<<<< HEAD
-DRIVER_SUBVERSION = 'b4'
-=======
 DRIVER_SUBVERSION = ''
->>>>>>> f6ac0bbf
 zero_char = chr(48)
 degree_sign = u'\N{DEGREE SIGN}'
 # Cell min/max voltages - used with the cell count to get the min/max battery voltage
